import React, { useState, useEffect, useRef, useMemo, useCallback } from 'react';
import TimelineAxis from '../components/TimelineAxis';
import MilestoneMarker from '../components/MilestoneMarker';
import GanttBar from '../components/GanttBar';
import PaginationControls from '../components/PaginationControls';
import { getTimelineRangeForView, isProjectInTimelineViewport, parseDate, calculatePosition, calculateMilestonePosition, groupMilestonesByMonth, getMonthlyLabelPosition, createVerticalMilestoneLabels } from '../utils/dateUtils';
import { useGlobalDataCache } from '../contexts/GlobalDataCacheContext';
import { getPaginatedData, handlePageChange, ITEMS_PER_PAGE } from '../services/paginationService';
import TimelineViewDropdown from '../components/TimelineViewDropdown';
import { differenceInDays } from 'date-fns';

// Fixed constants (zoom removed)
const getResponsiveConstants = () => {
    const screenWidth = window.innerWidth;
    const isMobile = screenWidth < 768;
    const mobileAdjustment = isMobile ? 0.8 : 1.0;

    return {
        MONTH_WIDTH: Math.round(80 * mobileAdjustment),
        VISIBLE_MONTHS: isMobile ? Math.max(6, Math.round(12 * 0.6)) : 12,
        FONT_SIZE: '12px',
        LABEL_WIDTH: Math.round(220 * mobileAdjustment),
        BASE_BAR_HEIGHT: Math.round(8 * mobileAdjustment),
        TOUCH_TARGET_SIZE: Math.max(isMobile ? 44 : 16, Math.round(24 * mobileAdjustment)),
        MILESTONE_LABEL_HEIGHT: Math.round(12 * mobileAdjustment),
        MILESTONE_FONT_SIZE: '11px',
        PROJECT_SCALE: 1.0,
        ROW_PADDING: Math.round(8 * mobileAdjustment)
    };
};

const PHASE_COLORS = {
    'Initiate': '#1f77b4',    // Blue
    'Evaluate': '#2ca02c',    // Green (maps to Define)
    'Develop': '#9467bd',     // Purple (maps to Design)
    'Deploy': '#ff7f0e',      // Orange (maps to Build)
    'Sustain': '#d62728',     // Red (maps to Qualify)
    'Close': '#17becf',       // Cyan (more visible than dark grey)
    // Keep the original names for backward compatibility
    'Define': '#2ca02c',      // Green
    'Design': '#9467bd',      // Purple
    'Build': '#ff7f0e',       // Orange
    'Qualify': '#d62728',     // Red
    'Unphased': '#c0c0c0'     // Light Grey
};

const STATUS_COLORS = {
    'Red': '#EF4444',
    'Amber': '#F59E0B', 
    'Green': '#10B981',
    'Grey': '#9CA3AF',
    'Yellow': '#EAB308'
};

const SubProgramGanttChart = ({ selectedSubProgramId, selectedSubProgramName, selectedProgramName, selectedProgramId, onNavigateUp, onBackToProgram }) => {
    const [data, setData] = useState(null);
    const [loading, setLoading] = useState(false); // Will use cached data
    const [error, setError] = useState(null);
    const [responsiveConstants] = useState(getResponsiveConstants());
    const [selectedProgram, setSelectedProgram] = useState('All');
    const [programNames, setProgramNames] = useState(['All']);
    const [dataVersion, setDataVersion] = useState(0);
    
    // Get cached data and state
    const { 
        subProgramData, 
        isLoading: cacheLoading
    } = useGlobalDataCache();
    
    // Timeline view state with default to current14
    const [timelineView, setTimelineView] = useState('current14'); // Default to "14 Months Current Viewport"

    // Pagination state
    const [currentPage, setCurrentPage] = useState(1);
    const [totalItems, setTotalItems] = useState(0);
    const [allData, setAllData] = useState([]); // Store all loaded data

    // Smart pagination with hierarchical grouping and parent header repetition
    const processedData = useMemo(() => {
        if (!data?.projects) return [];
        
        // Filter out null/undefined projects first
        const cleanedProjects = (data.projects || []).filter(project => project && project.PROJECT_NAME);

        // Apply program filtering

        const programFilteredProjects = selectedProgram === 'All'
            ? cleanedProjects
            : cleanedProjects.filter(project => {
                const parentName = project.COE_ROADMAP_PARENT_NAME || project.INV_FUNCTION || 'Unassigned';
                const matches = parentName === selectedProgram;
                
                
                return matches;
            });


        // Apply timeline filtering BEFORE pagination
        const { startDate: timelineStart, endDate: timelineEnd } = getTimelineRangeForView(timelineView);
        const timelineFilteredProjects = programFilteredProjects.filter(project => {
            const projectForFiltering = {
                startDate: project.START_DATE,
                endDate: project.END_DATE,
                name: project.PROJECT_NAME
            };
            return isProjectInTimelineViewport(projectForFiltering, timelineStart, timelineEnd);
        });

        // Use timeline-filtered projects for all subsequent processing
        const filteredProjects = timelineFilteredProjects;

        // If no data found after filtering, return empty array
        if (filteredProjects.length === 0 && selectedProgram !== 'All') {
            return [];
        }
        
        // Apply hierarchical grouping BEFORE pagination
        const hierarchicalData = selectedProgram === 'All' ? (() => {
            const hierarchicalResult = [];
            
            // Group by program names
            const programGroups = {};
            filteredProjects.forEach(project => {
                const parentName = project.COE_ROADMAP_PARENT_NAME || project.INV_FUNCTION || 'Unassigned';
                
                if (!programGroups[parentName]) {
                    programGroups[parentName] = {
                        program: {
                            name: parentName,
                            PROJECT_ID: `PARENT_${parentName}`,
                            PROJECT_NAME: parentName,
                            isProgramHeader: true
                        },
                        children: []
                    };
                }
                
                // Add project as child with isChildItem flag
                programGroups[parentName].children.push({
                    ...project,
                    isChildItem: true,
                    parentId: `PARENT_${parentName}` // Add parentId for smart pagination
                });
            });
            
            // Create flat hierarchical list with full aggregation: program header + indented children
            Object.values(programGroups).forEach(group => {
                // *** CALCULATE AGGREGATE DATA FOR PROGRAM HEADERS ***
                let programStartDate = null;
                let programEndDate = null;
                let programPhases = [];
                let programMilestones = [];
                
                // Aggregate data from all children projects
                group.children.forEach(child => {
                    // Aggregate start and end dates
                    if (child.START_DATE) {
                        const childStartDate = parseDate(child.START_DATE);
                        if (childStartDate && (!programStartDate || childStartDate < programStartDate)) {
                            programStartDate = childStartDate;
                        }
                    }
                    
                    if (child.END_DATE) {
                        const childEndDate = parseDate(child.END_DATE);
                        if (childEndDate && (!programEndDate || childEndDate > programEndDate)) {
                            programEndDate = childEndDate;
                        }
                    }
                    
                    // Aggregate phases (if any) - filter out null/undefined phases
                    if (child.phaseData && child.phaseData.length > 0) {
                        const validChildPhases = child.phaseData.filter(phase => 
                            phase && 
                            phase.TASK_NAME && 
                            phase.TASK_START && 
                            phase.TASK_FINISH &&
                            phase.TASK_START.trim() !== '' && 
                            phase.TASK_FINISH.trim() !== ''
                        );
                        programPhases.push(...validChildPhases);
                    }
                    
                    // Aggregate milestones for program headers
                    if (child.milestones && child.milestones.length > 0) {
                        programMilestones.push(...child.milestones);
                    }
                });
                
                // Add program header with aggregated data
                hierarchicalResult.push({
                    ...group.program,
                    isProgramHeader: true,
                    displayName: `📌 ${group.program.name}`,
                    originalName: group.program.name,
                    // *** AGGREGATED DATA FOR GANTT BAR AND MILESTONES ***
                    START_DATE: programStartDate ? programStartDate.toISOString().split('T')[0] : null,
                    END_DATE: programEndDate ? programEndDate.toISOString().split('T')[0] : null,
                    phaseData: programPhases, // Aggregated phases from children
                    milestones: programMilestones, // Aggregated milestones from all children
                    childrenCount: group.children.length
                });
                
                // Add indented children
                group.children.forEach(child => {
                    hierarchicalResult.push({
                        ...child,
                        isChildItem: true,
                        displayName: `   ${child.PROJECT_NAME}`, // Indent with spaces  
                        originalName: child.PROJECT_NAME,
                        parentId: `PARENT_${group.program.name}` // Ensure parentId is set for smart pagination
                    });
                });
            });
            
            
            return hierarchicalResult;
        })() : filteredProjects;
        
        // Smart pagination that repeats parent headers when needed
        const getSmartPaginatedData = (data, page, itemsPerPage) => {
            if (selectedProgram !== 'All') {
                // For specific program view, use regular pagination
                return getPaginatedData(data, page, itemsPerPage);
            }
            
            // For "All" view with hierarchical data, use smart pagination
            const startIndex = (page - 1) * itemsPerPage;
            const endIndex = startIndex + itemsPerPage;
            let paginatedSlice = data.slice(startIndex, endIndex);
            
            // Check if the page starts with child items (no parent header)
            if (paginatedSlice.length > 0 && paginatedSlice[0].isChildItem) {
                // Find the most recent parent header before this page
                let parentHeader = null;
                for (let i = startIndex - 1; i >= 0; i--) {
                    if (data[i].isProgramHeader) {
                        parentHeader = data[i];
                        break;
                    }
                }
                
                if (parentHeader) {
                    // Check if any child in this page belongs to this parent
                    const childrenBelongToParent = paginatedSlice.some(item => 
                        item.isChildItem && item.parentId === parentHeader.PROJECT_ID
                    );
                    
                    if (childrenBelongToParent) {
                        // Add the parent header at the beginning of the page
                        paginatedSlice = [parentHeader, ...paginatedSlice];
                        
                        // Remove one item from the end to maintain page size
                        if (paginatedSlice.length > itemsPerPage) {
                            paginatedSlice = paginatedSlice.slice(0, itemsPerPage);
                        }
                    }
                }
            }
            
            return paginatedSlice;
        };
        
        return getSmartPaginatedData(hierarchicalData, currentPage, ITEMS_PER_PAGE);
    }, [data?.projects, currentPage, selectedProgram, timelineView]);

    // Calculate correct totalItems for pagination after all filtering
    const actualTotalItems = useMemo(() => {
        if (!data?.projects) return 0;

        // Apply same filtering logic as in processedData
        const cleanedProjects = (data.projects || []).filter(project => project && project.PROJECT_NAME);

        const programFilteredProjects = selectedProgram === 'All'
            ? cleanedProjects
            : cleanedProjects.filter(project => {
                const parentName = project.COE_ROADMAP_PARENT_NAME || project.INV_FUNCTION || 'Unassigned';
                return parentName === selectedProgram;
            });

        const { startDate: timelineStart, endDate: timelineEnd } = getTimelineRangeForView(timelineView);
        const timelineFilteredProjects = programFilteredProjects.filter(project => {
            const projectForFiltering = {
                startDate: project.START_DATE,
                endDate: project.END_DATE,
                name: project.PROJECT_NAME
            };
            return isProjectInTimelineViewport(projectForFiltering, timelineStart, timelineEnd);
        });

        // For "All" view, add hierarchical headers count
        if (selectedProgram === 'All') {
            const uniquePrograms = new Set(timelineFilteredProjects.map(p => p.COE_ROADMAP_PARENT_NAME || p.INV_FUNCTION || 'Unassigned')).size;
            return timelineFilteredProjects.length + uniquePrograms;
        }

        return timelineFilteredProjects.length;
    }, [data?.projects, selectedProgram, timelineView]);

    const scrollContainerRef = useRef(null);
    const headerScrollRef = useRef(null);
    const leftPanelRef = useRef(null);

    // responsiveConstants already declared as state above

    // Simplified milestone processing to prevent infinite loops
    const processMilestonesForProject = (milestones, startDate, monthWidth, projectEndDate = null, timelineStartDate = null, timelineEndDate = null) => {
        if (!milestones || milestones.length === 0) return [];

        try {
            // CRITICAL FIX: Filter milestones to only include those within the timeline viewport
            const timelineFilteredMilestones = milestones.filter(milestone => {
                const milestoneDate = parseDate(milestone.MILESTONE_DATE);
                if (!milestoneDate) return false;

                // Only include milestones that fall within the timeline range
                if (timelineStartDate && timelineEndDate) {
                    const isWithinTimeline = milestoneDate >= timelineStartDate && milestoneDate <= timelineEndDate;
                    if (!isWithinTimeline) {
                    }
                    return isWithinTimeline;
                }

                return true; // If no timeline bounds provided, include all milestones
            });


            // CRITICAL FIX: Use the correct date property for grouping milestones with filtered data
            const monthlyGroups = groupMilestonesByMonth(timelineFilteredMilestones, 'MILESTONE_DATE');
            const processedMilestones = [];

            // Step 2: Process each monthly group to handle overlaps.
            Object.entries(monthlyGroups).forEach(([monthKey, monthMilestones]) => {
                // Determine if labels should be 'above' or 'below' the bar for this month.
                const labelPosition = getMonthlyLabelPosition(monthKey);

                // Create row-aware, vertical labels using Program page logic
                const monthMilestonesNormalized = monthMilestones.map(m => ({
                    date: m.MILESTONE_DATE,
                    label: m.MILESTONE_NAME || m.TASK_NAME || 'Milestone'
                }));
                const allMilestonesNormalized = timelineFilteredMilestones.map(m => ({
                    ...m,
                    date: m.MILESTONE_DATE,
                    label: m.MILESTONE_NAME || m.TASK_NAME || 'Milestone'
                }));
                const maxInitialWidth = monthWidth * 8;
                const verticalLabels = createVerticalMilestoneLabels(
                    monthMilestonesNormalized,
                    maxInitialWidth,
                    '14px',
                    allMilestonesNormalized,
                    monthWidth
                );

                // Step 3: Create a single, consolidated milestone marker for the month.
                const firstMilestoneInMonth = monthMilestones[0];
                const milestoneDate = parseDate(firstMilestoneInMonth.MILESTONE_DATE);
                if (!milestoneDate) return;

                const x = calculateMilestonePosition(milestoneDate, startDate, monthWidth, projectEndDate);

                processedMilestones.push({
                    ...firstMilestoneInMonth,
                    x,
                    date: milestoneDate,
                    // Extract status correctly for milestone display
                    status: firstMilestoneInMonth.STATUS === 'Completed' ? 'Completed' : 'Incomplete',
                    label: firstMilestoneInMonth.MILESTONE_NAME || firstMilestoneInMonth.TASK_NAME || 'Milestone',
                    isSG3: firstMilestoneInMonth.MILESTONE_NAME?.includes('SG3') || firstMilestoneInMonth.TASK_NAME?.includes('SG3'),
                    isGrouped: monthMilestones.length > 1,
                    isMonthlyGrouped: true,
                    labelPosition: labelPosition,
                    verticalLabels: verticalLabels,
                    horizontalLabel: '',
                    showLabel: true,
                    fullLabel: verticalLabels.join(', '),
                    shouldRenderShape: true,
                    shouldWrapText: false,
                    hasAdjacentMilestones: false,
                    monthKey: monthKey,
                    groupLabels: monthMilestones.length > 1 ? verticalLabels : [],
                    monthlyLabels: [],
                    allMilestonesInProject: milestones,
                    currentMilestoneDate: milestoneDate
                });
            });

            return processedMilestones.sort((a, b) => a.date - b.date);
        } catch (error) {
            console.error('🎯 Error in milestone processing:', error);
            return [];
        }
    };

    

    // Use cached data
    useEffect(() => {
        if (subProgramData && subProgramData.projects) {
<<<<<<< HEAD
=======
            console.log('✅ Using cached subprogram data:', subProgramData);
            
>>>>>>> b6bef207
            // Extract unique program names for dropdown (same clean logic as Portfolio page)
            const programNames = ['All', ...Array.from(new Set(
                subProgramData.projects
                    .map(project => project.COE_ROADMAP_PARENT_NAME || project.INV_FUNCTION || 'Unassigned')
                    .filter(name => name && name !== 'Root' && name !== 'Unassigned')
            )).sort()];
<<<<<<< HEAD
            
=======

>>>>>>> b6bef207
            setProgramNames(programNames);
            
            // Filter by selected program if specified
            let filteredProjects = subProgramData.projects;
            if (selectedProgramId) {
                filteredProjects = subProgramData.projects.filter(project => 
                    project.PROGRAM_ID === selectedProgramId || 
                    project.program_id === selectedProgramId ||
                    project.COE_ROADMAP_PARENT_NAME === selectedProgramName
                );
            }
            
            const processedData = {
                projects: filteredProjects,
                totalProjects: filteredProjects.length,
            };
            
            setData(processedData);
            setAllData(filteredProjects);
            // Calculate total items including hierarchical headers for "All" view
            const totalItemsCount = filteredProjects.length + new Set(filteredProjects.map(p => p.COE_ROADMAP_PARENT_NAME || p.INV_FUNCTION || 'Unassigned')).size;
            setTotalItems(totalItemsCount);
            setCurrentPage(1);
            setLoading(false);
            setError(null);
            
            // If no projects match the filter, show a helpful message instead of error
            if (filteredProjects.length === 0 && selectedProgramId) {
                setError(`No sub-programs found for the selected program. Try selecting "All" or a different program.`);
            }
        } else if (!cacheLoading && !subProgramData) {
            setError('No subprogram data available. Please check your connection and try again.');
            setLoading(false);
        }
    }, [subProgramData, cacheLoading, selectedProgramId, selectedProgramName]);
    
    // Removed legacy API loading effect and test sample data

    // Zoom removed

    const handleProgramChange = (e) => {
        setSelectedProgram(e.target.value);
        setCurrentPage(1); // Reset to first page when filter changes
        setDataVersion(prev => prev + 1); // Increment data version to force re-render
    };

    const handleScroll = (e) => {
        const scrollLeft = e.target.scrollLeft;
        const scrollTop = e.target.scrollTop;
        // Sync horizontal scroll with header (guard against loops)
        if (headerScrollRef.current && headerScrollRef.current.scrollLeft !== scrollLeft) {
            headerScrollRef.current.scrollLeft = scrollLeft;
        }
        // Sync vertical scroll with left panel (guard against loops)
        if (leftPanelRef.current && leftPanelRef.current.scrollTop !== scrollTop) {
            leftPanelRef.current.scrollTop = scrollTop;
        }
    };

    const handleHeaderScroll = (e) => {
        const scrollLeft = e.target.scrollLeft;
        if (scrollContainerRef.current && scrollContainerRef.current.scrollLeft !== scrollLeft) {
            scrollContainerRef.current.scrollLeft = scrollLeft;
        }
    };

    const handleLeftPanelScroll = (e) => {
        // Sync vertical scroll with gantt area
        if (scrollContainerRef.current) {
            scrollContainerRef.current.scrollTop = e.target.scrollTop;
        }
    };

    // Handle page changes for client-side pagination
    const handlePageChangeCallback = useCallback((newPage) => {
        const totalPages = Math.ceil(actualTotalItems / ITEMS_PER_PAGE);
        handlePageChange(newPage, totalPages, setCurrentPage);
    }, [actualTotalItems]);

    // Calculate milestone label height to prevent overlap (compact like Program page)
    const calculateMilestoneLabelHeight = (milestones, monthWidth = 100) => {
        if (!milestones?.length) return { total: 0, above: 0, below: 0 };

        try {
            let maxAboveHeight = 0;
            let maxBelowHeight = 0;
            const LINE_HEIGHT = 12;
            const COMPACT_LABEL_PADDING = 1;
            const COMPACT_ABOVE_OFFSET = 1;
            const COMPACT_BELOW_OFFSET = 1;

            const looksProcessed = !!milestones[0]?.isMonthlyGrouped || Array.isArray(milestones[0]?.verticalLabels);

            if (looksProcessed) {
                // Already processed milestones: compute directly from provided verticalLabels
                let hasAnyLabels = false;
                milestones.forEach(milestone => {
                    if (milestone.isMonthlyGrouped) {
                        const nonEmptyLabels = (milestone.verticalLabels || []).filter(l => l && l.trim());
                        const labelHeight = nonEmptyLabels.length * LINE_HEIGHT;
                        if (nonEmptyLabels.length > 0) hasAnyLabels = true;
                        if (labelHeight > 0) {
                            if (milestone.labelPosition === 'above') {
                                maxAboveHeight = Math.max(maxAboveHeight, labelHeight + COMPACT_ABOVE_OFFSET);
                            } else {
                                maxBelowHeight = Math.max(maxBelowHeight, labelHeight + COMPACT_BELOW_OFFSET);
                            }
                        }
                    } else if (milestone.isGrouped && milestone.groupLabels?.length > 0) {
                        const nonEmptyGroupLabels = milestone.groupLabels.filter(l => l && l.trim());
                        if (nonEmptyGroupLabels.length > 0) {
                            const groupHeight = nonEmptyGroupLabels.length * LINE_HEIGHT;
                            maxBelowHeight = Math.max(maxBelowHeight, groupHeight + COMPACT_LABEL_PADDING);
                            hasAnyLabels = true;
                        }
                    } else if (milestone.label && milestone.label.trim()) {
                        hasAnyLabels = true;
                        if (milestone.labelPosition === 'above') {
                            maxAboveHeight = Math.max(maxAboveHeight, COMPACT_ABOVE_OFFSET);
                        } else {
                            maxBelowHeight = Math.max(maxBelowHeight, COMPACT_BELOW_OFFSET);
                        }
                    }
                });

                return {
                    total: (maxAboveHeight + maxBelowHeight),
                    above: maxAboveHeight,
                    below: maxBelowHeight
                };
            }

            // Raw milestones: group by month and generate row-aware vertical labels
            const monthlyGroups = groupMilestonesByMonth(milestones, 'MILESTONE_DATE');
            Object.entries(monthlyGroups).forEach(([monthKey, monthMilestones]) => {
                const labelPosition = getMonthlyLabelPosition(monthKey);
                const monthMilestonesNormalized = monthMilestones.map(m => ({
                    date: m.MILESTONE_DATE,
                    label: m.MILESTONE_NAME || m.TASK_NAME || 'Milestone'
                }));
                const allMilestonesNormalized = milestones.map(m => ({
                    date: m.MILESTONE_DATE,
                    label: m.MILESTONE_NAME || m.TASK_NAME || 'Milestone'
                }));

                const verticalLabels = createVerticalMilestoneLabels(
                    monthMilestonesNormalized,
                    monthWidth * 8,
                    '14px',
                    allMilestonesNormalized,
                    monthWidth
                );

                const lineCount = Array.isArray(verticalLabels) ? verticalLabels.filter(l => l && l.trim()).length : 0;
                const labelHeight = lineCount * LINE_HEIGHT;
                if (labelHeight > 0) {
                    if (labelPosition === 'above') {
                        maxAboveHeight = Math.max(maxAboveHeight, labelHeight + COMPACT_ABOVE_OFFSET);
                    } else {
                        maxBelowHeight = Math.max(maxBelowHeight, labelHeight + COMPACT_BELOW_OFFSET);
                    }
                }
            });

            return {
                total: maxAboveHeight + maxBelowHeight,
                above: maxAboveHeight,
                below: maxBelowHeight
            };
        } catch (error) {
            console.warn('Error calculating milestone label height:', error);
            return { total: 60, above: 30, below: 30 };
        }
    };

    // Calculate row height for each project (ULTRA-COMPACT LOGIC - Like Program)
    const calculateBarHeight = (project, processedMilestones = null, monthWidthArg = 100) => {
        const constants = getResponsiveConstants();
        const ganttBarHeight = constants.BASE_BAR_HEIGHT; // The height of the bar itself

        // Calculate the detailed space needed for milestone labels
        const milestoneHeights = calculateMilestoneLabelHeight(
            processedMilestones || project?.milestones || [], 
            monthWidthArg
        );

        // Check if this project has any milestones
        const hasNoMilestones = (!processedMilestones || processedMilestones.length === 0) && 
                               (!project?.milestones || project.milestones.length === 0);

        // Match Program page's height calculation approach exactly
        
        // Calculate project name space (same as Program page)
        const projectName = project?.PROJECT_NAME || project?.displayName || '';
        const estimatedNameWidth = constants.LABEL_WIDTH - 16; // Account for padding
        const maxCharsPerLine = Math.max(30, estimatedNameWidth / 7); // More efficient text wrapping
        const textLines = Math.ceil(projectName.length / maxCharsPerLine);
        const lineHeight = Math.round(12 * 1.0); // Compact line height
        const nameHeight = Math.max(16, textLines * lineHeight); // Just enough for text
        
        // Content-driven height calculation with proper milestone spacing (Program page logic)
        const leftPanelNeeds = nameHeight + 8; // Name + minimal padding (same as Program page)
        const rightPanelNeeds = milestoneHeights.above + ganttBarHeight + milestoneHeights.below + 8; // Proper vertical stacking (same as Program page)
        
        // Use the larger of the two, but keep it compact
        const contentDrivenHeight = Math.max(leftPanelNeeds, rightPanelNeeds);
        
        // Ensure minimum usability (same as Program page)
        const minimumHeight = Math.round(28 * 1.0); // Same as Program page
        
        return Math.max(minimumHeight, contentDrivenHeight);
    };

    // Render the main Gantt chart content
    const renderGanttChart = () => {
        if (!processedData || processedData.length === 0) {
            return (
                <div className="flex flex-col items-center justify-center h-64">
                    <div className="text-lg text-gray-600">No sub-program data available</div>
                    <div className="text-sm text-gray-500 mt-2">Try selecting a different program or check your filters</div>
                </div>
            );
        }

        const constants = getResponsiveConstants();
        const projects = processedData || [];


        // Get timeline date range for rendering calculations
        const { startDate, endDate } = getTimelineRangeForView(timelineView);

        // Calculate total months dynamically based on selected timeline
        const totalMonths = Math.ceil(differenceInDays(endDate, startDate) / 30);

        // Calculate dynamic month width to fit viewport (no horizontal scrolling)
        const availableGanttWidth = window.innerWidth - constants.LABEL_WIDTH - 40; // 40px for margins/padding
        const dynamicMonthWidth = Math.max(30, Math.floor(availableGanttWidth / totalMonths)); // Minimum 30px per month
        const monthWidth = dynamicMonthWidth;

        

        // Note: Hierarchical grouping and smart pagination now happens in processedData memo
        // The projects array is already hierarchically structured and paginated

    // Calculate timeline range from ALL project dates (including phased, unphased, and non-phased projects)
    let earliestDate = new Date();
    let latestDate = new Date();
    
    projects.forEach(project => {
        // Skip program headers when calculating timeline (they don't have real project dates)
        if (project.isProgramHeader) return;
        
        // Check phase data for phased projects
        if (project.phaseData && project.phaseData.length > 0) {
            const validProjectPhases = project.phaseData.filter(phase => 
                phase && 
                phase.TASK_NAME && 
                phase.TASK_START && 
                phase.TASK_FINISH &&
                phase.TASK_START.trim() !== '' && 
                phase.TASK_FINISH.trim() !== ''
            );
            validProjectPhases.forEach(phase => {
                if (phase.TASK_START) {
                    const startDate = parseDate(phase.TASK_START);
                    if (startDate && startDate < earliestDate) earliestDate = startDate;
                }
                if (phase.TASK_FINISH) {
                    const endDate = parseDate(phase.TASK_FINISH);
                    if (endDate && endDate > latestDate) latestDate = endDate;
                }
            });
        } 
        
        // Also check project-level dates for all projects (some might have both)
        if (project.START_DATE) {
            const startDate = parseDate(project.START_DATE);
            if (startDate && startDate < earliestDate) earliestDate = startDate;
        }
        if (project.END_DATE) {
            const endDate = parseDate(project.END_DATE);
            if (endDate && endDate > latestDate) latestDate = endDate;
        }
    });

    // Calculate total width for the timeline (matching responsive pattern)
    const totalWidth = totalMonths * monthWidth;
    const timelineWidth = totalWidth;
    
    // Process project phases for rendering - handle hierarchical structure
    const allProjectRows = [];
    projects.forEach((project, index) => {
        // Safety check for undefined projects
        if (!project) {
            console.error(`🚨 ERROR: Undefined project at index ${index} in projects array`);
            return; // Skip this iteration
        }
        
        // Handle program headers differently - they don't have real project data
        if (project.isProgramHeader) {

            // Use aggregated phaseData for Gantt bar
            const validPhases = project.phaseData && project.phaseData.length > 0 ? project.phaseData.filter(phase =>
                phase && phase.TASK_NAME && phase.TASK_START && phase.TASK_FINISH && phase.TASK_START.trim() !== '' && phase.TASK_FINISH.trim() !== ''
            ) : [];
            
            // Use aggregated milestones from program header (already aggregated from children)
            const programMilestones = project.milestones || [];

            
            allProjectRows.push({
                project: project,
                renderType: validPhases.length > 0 ? 'phases' : 'program-header',
                hasPhases: validPhases.length > 0,
                phases: validPhases,
                singleProjectPhase: validPhases.length === 0 && project.START_DATE && project.END_DATE ? {
                    TASK_NAME: 'Program',
                    TASK_START: project.START_DATE,
                    TASK_FINISH: project.END_DATE,
                    INV_OVERALL_STATUS: 'Green' // Default status for program headers
                } : null,
                // Note: milestones are accessed via project.milestones, not projectMilestones
                isProgramHeader: true
            });
            return;
        }

        if (project.phaseData && project.phaseData.length > 0) {
            // Project has phase data
        }
        
        // Special handling for CaTAlyst
        if (project.PROJECT_NAME && project.PROJECT_NAME.toLowerCase().includes('catalyst')) {
            if (project.phaseData) {
                // CaTAlyst project has phase data
            }
        }
        
        // Check if project has phase data AND phases are not all "Unphased"
        const hasValidPhases = project.phaseData && project.phaseData.length > 0;
        const validPhases = hasValidPhases ? project.phaseData.filter(phase => 
            phase && 
            phase.TASK_NAME && 
            phase.TASK_START && 
            phase.TASK_FINISH && 
            phase.TASK_START.trim() !== '' && 
            phase.TASK_FINISH.trim() !== ''
        ) : [];
        const hasUnphasedOnly = validPhases.length > 0 && validPhases.every(phase => 
            phase.TASK_NAME === 'Unphased' || phase.TASK_NAME === 'Project'
        );
        


        if (validPhases.length > 0) {
            // Project has valid phases
        }
        
        // Enhanced debugging for projects that should have phases
        if (validPhases.length > 0 && !hasUnphasedOnly) {
            // Project has real phases (not just unphased)
        }
        
        if (validPhases.length > 0 && !hasUnphasedOnly) {
            // Project WITH real phase data - show multiple colored phase bars


            
            allProjectRows.push({
                project: project, // Keep the original project object with milestones
                displayName: project.PROJECT_NAME,
                phases: validPhases, // Use filtered valid phases only
                hasPhases: true,
                renderType: 'phases',
                ...project // Spread project properties for backward compatibility
            });
        } else if (hasUnphasedOnly) {
            // Project marked as "Unphased" - show single grey bar

            
            const unphasedPhase = validPhases[0]; // Use the first valid unphased phase data
            if (unphasedPhase && unphasedPhase.TASK_START && unphasedPhase.TASK_FINISH) {
                allProjectRows.push({
                    project: project, // Keep the original project object with milestones
                    displayName: project.PROJECT_NAME,
                    phases: [], // No phases, will render single project bar
                    hasPhases: false,
                    renderType: 'unphased',
                    // Create a single "phase" from the unphased data for rendering
                    singleProjectPhase: {
                        TASK_NAME: 'Unphased',
                        TASK_START: unphasedPhase.TASK_START,
                        TASK_FINISH: unphasedPhase.TASK_FINISH,
                        INV_OVERALL_STATUS: unphasedPhase.INV_OVERALL_STATUS || project.STATUS
                    },
                    ...project // Spread project properties for backward compatibility
                });
            } else {
                console.warn('🚨 Skipping unphased project with invalid dates:', project.PROJECT_NAME);
            }
        } else {
            // Project WITHOUT phase data - show single status-colored bar using START_DATE and END_DATE

            
            // Only create a row if the project has valid start and end dates
            if (project.START_DATE && project.END_DATE && 
                project.START_DATE.trim() !== '' && project.END_DATE.trim() !== '') {
                allProjectRows.push({
                    project: project, // Keep the original project object with milestones
                    displayName: project.PROJECT_NAME,
                    phases: [], // No phases, will render single project bar
                    hasPhases: false,
                    renderType: 'project',
                    // Create a single "phase" from the project dates for rendering
                    singleProjectPhase: {
                        TASK_NAME: 'Project',
                        TASK_START: project.START_DATE,
                        TASK_FINISH: project.END_DATE,
                        INV_OVERALL_STATUS: project.STATUS
                    },
                    ...project // Spread project properties for backward compatibility
                });
            } else {
                console.warn('🚨 Skipping project with invalid dates:', project.PROJECT_NAME, 'START_DATE:', project.START_DATE, 'END_DATE:', project.END_DATE);
            }
        }
    });
    




    
    // *** CHECK FOR DUPLICATE PROJECT IDs ***
    const projectIds = allProjectRows.map(r => r.project?.PROJECT_ID).filter(id => id);
    const duplicateIds = projectIds.filter((id, index) => projectIds.indexOf(id) !== index);
    if (duplicateIds.length > 0) {
        console.error('🚨 DUPLICATE PROJECT IDs FOUND:', duplicateIds);
        const duplicateProjects = allProjectRows.filter(r => duplicateIds.includes(r.project?.PROJECT_ID));
        console.error('🚨 DUPLICATE PROJECT DETAILS:', duplicateProjects.map(r => ({
            projectId: r.project?.PROJECT_ID,
            projectName: r.project?.PROJECT_NAME,
            isProgramHeader: r.project?.isProgramHeader,
            isChildItem: r.project?.isChildItem,
            renderType: r.renderType
        })));
    }
    
    // Debug first few and last few projects to see if all are processed (with safety checks)
    const first5 = allProjectRows.slice(0, 5).map((r, i) => ({ 
        index: i,
        name: r?.project?.PROJECT_NAME || 'UNDEFINED_PROJECT', 
        renderType: r?.renderType || 'UNDEFINED_TYPE',
        hasProject: !!r?.project
    }));

    
    const last5 = allProjectRows.slice(-5).map((r, i) => ({ 
        index: allProjectRows.length - 5 + i,
        name: r?.project?.PROJECT_NAME || 'UNDEFINED_PROJECT', 
        renderType: r?.renderType || 'UNDEFINED_TYPE',
        hasProject: !!r?.project
    }));

    
    // Check for any undefined projects in the array
    const undefinedProjects = allProjectRows.filter(r => !r || !r.project);
    if (undefinedProjects.length > 0) {
        console.error('🚨 ERROR: Found undefined projects:', undefinedProjects.length);
        console.error('🚨 ERROR: Undefined project details:', undefinedProjects);
    }
    
    // Final safety check: filter out any invalid rows before rendering
    const validProjectRows = allProjectRows.filter(row => {
        if (!row || !row.project) {
            console.error('🚨 ERROR: Invalid row filtered out:', row);
            return false;
        }
        return true;
    });
    



    // Check if CaTAlyst is in the processed rows (use validProjectRows now)
    const catalystRow = validProjectRows.find(r => r?.project?.PROJECT_NAME === 'CaTAlyst');
    if (catalystRow) {

    } else {

    }

    return (
        <div className="w-full flex flex-col relative bg-gray-50">
            {/* Header */}
            <div className="bg-gray-50 border-b border-gray-200 px-3 py-2">
                {/* Navigation Breadcrumb */}
                {(onNavigateUp || onBackToProgram) && (
                    <div className="flex items-center space-x-2 mb-2">
                        <button
                            onClick={onNavigateUp || onBackToProgram}
                            className="flex items-center space-x-1 text-blue-600 hover:text-blue-800 transition-colors text-sm"
                        >
                            <span>←</span>
                            <span>Back to Program</span>
                        </button>
                        <span className="text-gray-400">→</span>
                        <span className="text-gray-600 text-sm">
                            {selectedSubProgramName ? `${selectedSubProgramName} (Sub-Program)` : 'Sub-Program View'}
                        </span>
                    </div>
                )}
                
                {/* Two-row Header Layout to prevent overflow */}
                <div className="space-y-2">
                    {/* First Row: Controls and Pagination */}
                    <div className="flex items-center justify-between">
                        {/* Left: Controls */}
                        <div className="flex items-center space-x-3">
                            <label className="font-medium text-sm">Program:</label>
                            <select
                                value={selectedProgram}
                                onChange={handleProgramChange}
                                className="border border-gray-300 rounded px-2 py-1 bg-white text-sm min-w-[120px]"
                            >
                                {programNames.map((name) => (
                                    <option key={name} value={name}>
                                        {name}
                                    </option>
                                ))}
                            </select>

                            <TimelineViewDropdown
                                selectedView={timelineView}
                                onViewChange={setTimelineView}
                            />
                        </div>

                        {/* Center: Pagination */}
                        <div className="flex-1 flex justify-center min-w-0">
                            <PaginationControls
                                currentPage={currentPage}
                                totalItems={actualTotalItems}
                                itemsPerPage={ITEMS_PER_PAGE}
                                onPageChange={handlePageChangeCallback}
                                compact={true}
                            />
                        </div>

                        {/* Right: Spacer to maintain layout balance */}
                        <div className="w-40"></div>
                    </div>

                    {/* Second Row: Legends */}
                    <div className="flex items-center justify-center gap-8">
                        {/* Phase Legend */}
                        <div className="flex items-center gap-2">
                            <span className="text-xs font-medium text-gray-700">Phases:</span>
                            <div className="flex gap-2">
                                {['Initiate', 'Evaluate', 'Develop', 'Deploy', 'Sustain', 'Close'].map((phase) => (
                                    <div key={phase} className="flex items-center gap-1">
                                        <div
                                            className="w-2 h-2 rounded"
                                            style={{ backgroundColor: PHASE_COLORS[phase] || PHASE_COLORS['Unphased'] }}
                                        ></div>
                                        <span className="text-xs text-gray-600">{phase}</span>
                                    </div>
                                ))}
                            </div>
                        </div>

                        {/* Milestone Legend */}
                        <div className="flex items-center gap-2">
                            <span className="text-xs font-medium text-gray-600">Milestones:</span>
                            <div className="flex gap-2">
                                <div className="flex items-center gap-1">
                                    <svg width="10" height="10" viewBox="0 0 16 16">
                                        <path d="M8 2 L14 8 L8 14 L2 8 Z" fill="#005CB9" stroke="#005CB9" strokeWidth="2"/>
                                    </svg>
                                    <span className="text-xs text-gray-700">Complete</span>
                                </div>
                                <div className="flex items-center gap-1">
                                    <svg width="10" height="10" viewBox="0 0 16 16">
                                        <path d="M8 2 L14 8 L8 14 L2 8 Z" fill="white" stroke="#005CB9" strokeWidth="2"/>
                                    </svg>
                                    <span className="text-xs text-gray-700">Incomplete</span>
                                </div>
                                <div className="flex items-center gap-1">
                                    <svg width="10" height="10" viewBox="0 0 16 16">
                                        <path d="M8 2 L14 8 L8 14 L2 8 Z" fill="black" stroke="white" strokeWidth="2"/>
                                    </svg>
                                    <span className="text-xs text-gray-700">Multiple</span>
                                </div>
                            </div>
                        </div>
                    </div>
                </div>
            </div>

            {/* Gantt Chart */}
            <div className="flex-1 flex overflow-hidden">
                {/* Left Panel - Project Names */}
                <div 
                    ref={leftPanelRef}
                    className="bg-white border-r border-gray-200 flex-shrink-0 overflow-y-auto"
                    style={{ minWidth: `${constants.LABEL_WIDTH}px`, width: 'auto', position: 'sticky', left: 0, zIndex: 10, height: '100%' }}
                    onScroll={handleLeftPanelScroll}
                >
                    {/* Header */}
                    <div 
                        className="bg-gray-100 border-b border-gray-200 flex items-center px-4 font-semibold text-gray-700"
                        style={{ height: '40px', fontSize: constants.FONT_SIZE }}
                    >
                        Project / Phase
                    </div>
                    
                    {/* Project Rows */}
                    <div style={{ position: 'relative', height: (() => {
                        // Calculate total height using ultra-compact logic (like Program page)
                        const topMargin = Math.round(8 * 1.0); // Match Program page's topMargin
                        const ultraMinimalSpacing = Math.round(1 * 1.0); // Ultra-minimal spacing
                        return validProjectRows.reduce((total, p) => {
                            const projectEndDate = p.hasPhases
                                ? (p.phases && p.phases.length > 0 ? p.phases.reduce((latest, phase) => {
                                    if (!phase || !phase.TASK_FINISH) return latest;
                                    const phaseEndDate = parseDate(phase.TASK_FINISH);
                                    return (phaseEndDate && (!latest || phaseEndDate > latest)) ? phaseEndDate : latest;
                                }, null) : null)
                                : parseDate(p.singleProjectPhase?.TASK_FINISH);
                            
                            const processedMilestones = processMilestonesForProject(
                                p.project.milestones || [],
                                startDate,
                                monthWidth,
                                projectEndDate
                            );
                            
                            return total + calculateBarHeight(p, processedMilestones, monthWidth) + ultraMinimalSpacing;
                        }, topMargin); // Remove extra bottom padding for compactness
                    })() }}>
                        {validProjectRows.map((row, index) => {
                            // Safety check for undefined rows
                            if (!row || !row.project) {
                                console.error(`🚨 ERROR: Undefined row at index ${index}:`, row);
                                return null;
                            }
                            
                                            // Process milestones first to get accurate height calculation
                                            const projectEndDate = row.hasPhases 
                                                ? (row.phases && row.phases.length > 0 ? row.phases.reduce((latest, phase) => {
                                                    if (!phase || !phase.TASK_FINISH) return latest;
                                                    const phaseEndDate = parseDate(phase.TASK_FINISH);
                                                    return (phaseEndDate && (!latest || phaseEndDate > latest)) ? phaseEndDate : latest;
                                                }, null) : null)
                                                : parseDate(row.singleProjectPhase?.TASK_FINISH); // For projects without phases
                            
                            const processedMilestones = processMilestonesForProject(
                                row.project.milestones || [], // Fix: Use milestones from project object
                                startDate,
                                monthWidth,
                                projectEndDate
                            );
                            
                            const rowHeight = calculateBarHeight(row, processedMilestones, monthWidth);
                            const ultraMinimalSpacing = Math.round(1 * 1.0); // Ultra-minimal spacing like Program page
                            const topMargin = Math.round(8 * 1.0); // Match Program page's topMargin for proper positioning
                            
                            // Calculate cumulative Y offset to match Gantt bars with ultra-compact spacing
                            const yOffset = validProjectRows
                                .slice(0, index)
                                .reduce((total, p, i) => {
                                    // Process milestones for previous rows for accurate height calculation
                                    const prevProjectEndDate = p.hasPhases
                                        ? (p.phases && p.phases.length > 0 ? p.phases.reduce((latest, phase) => {
                                            if (!phase || !phase.TASK_FINISH) return latest;
                                            const phaseEndDate = parseDate(phase.TASK_FINISH);
                                            return (phaseEndDate && (!latest || phaseEndDate > latest)) ? phaseEndDate : latest;
                                        }, null) : null)
                                        : parseDate(p.singleProjectPhase?.TASK_FINISH); // For projects without phases
                                    
                                    const prevProcessedMilestones = processMilestonesForProject(
                                        p.project.milestones || [], // Fix: Use milestones from project object
                                        startDate,
                                        monthWidth,
                                        prevProjectEndDate,
                                        startDate,
                                        endDate
                                    );
                                    
                                    return total + calculateBarHeight(p, prevProcessedMilestones, monthWidth) + ultraMinimalSpacing;
                                }, topMargin);
                            
                            return (
                                <div
                                    key={`${row.project.PROJECT_ID}-${index}`}
                                    className={`absolute flex items-start border-b border-gray-100 transition-colors ${
                                        row.isProgramHeader 
                                            ? 'bg-blue-50 border-blue-200' 
                                            : row.project.isProgram
                                                ? 'bg-gray-100'
                                                : 'bg-white hover:bg-gray-50'
                                    }`}
                                    style={{ 
                                        top: yOffset,
                                        height: `${rowHeight}px`,
                                        paddingTop: '6px', // Add top padding
                                        paddingBottom: '6px', // Add bottom padding
                                        paddingLeft: constants.TOUCH_TARGET_SIZE > 24 ? '12px' : '8px',
                                        fontSize: row.isProgramHeader ? 
                                            `calc(${constants.FONT_SIZE} * 1.1)` : 
                                            constants.FONT_SIZE,
                                        width: '100%',
                                        cursor: 'default',
                                        minHeight: constants.TOUCH_TARGET_SIZE,
                                        fontWeight: (row.project.isProgram || row.isProgramHeader) ? 600 : 'normal',
                                        textTransform: (row.project.isProgram || row.isProgramHeader) ? 'uppercase' : 'none',
                                    }}
                                >
                                    <div className="flex items-center justify-between w-full h-full">
                                        <div className="flex flex-col justify-center flex-1 py-1.5">
                                            <span 
                                                className={`pr-2 leading-tight ${
                                                    row.isProgramHeader ? 'font-bold text-blue-900' :
                                                    row.project.isProgram ? 'font-semibold text-gray-800' :
                                                    'font-medium text-gray-700'
                                                }`}
                                                title={row.project.displayName || row.project.PROJECT_NAME}
                                                style={{
                                                    wordBreak: 'break-word',
                                                    overflowWrap: 'break-word',
                                                    lineHeight: '1.2',
                                                    maxWidth: `${constants.LABEL_WIDTH - 24}px`
                                                }}
                                            >
                                                {row.project.displayName || row.project.PROJECT_NAME}
                                            </span>
                                        </div>
                                    </div>
                                </div>
                            );
                        })}
                    </div>
                </div>

                {/* Right Panel - Timeline and Gantt */}
                <div className="flex-1 flex flex-col overflow-hidden">
                    {/* Timeline Header */}
                    <div 
                        ref={headerScrollRef}
                        className="bg-gray-100 border-b border-gray-200 overflow-x-auto overflow-y-hidden"
                        style={{
                            width: `${timelineWidth}px`,
                            maxWidth: `calc(100vw - ${constants.LABEL_WIDTH}px)`,
                            minHeight: '40px',
                            paddingTop: '10px'
                        }}
                        onScroll={handleHeaderScroll}
                    >
                        <TimelineAxis
                            startDate={startDate}
                            endDate={endDate}
                            monthWidth={monthWidth}
                            fontSize={constants.FONT_SIZE}
                            totalWidth={`${timelineWidth}px`}
                        />
                    </div>

                    {/* Gantt Chart Area */}
                    <div 
                        ref={scrollContainerRef}
                        className="flex-1 overflow-auto"
                        style={{ 
                            overflowX: 'auto', 
                            overflowY: 'auto',
                            maxWidth: `calc(100vw - ${constants.LABEL_WIDTH}px)`
                        }}
                        onScroll={handleScroll}
                    >
                        <div style={{ width: `${timelineWidth}px`, height: (() => {
                            const topMargin = Math.round(8 * 1.0);
                            const ultraMinimalSpacing = Math.round(1 * 1.0);
                            return validProjectRows.reduce((total, p) => {
                                const projectEndDate = p.hasPhases
                                    ? (p.phases && p.phases.length > 0 ? p.phases.reduce((latest, phase) => {
                                        if (!phase || !phase.TASK_FINISH) return latest;
                                        const phaseEndDate = parseDate(phase.TASK_FINISH);
                                        return (phaseEndDate && (!latest || phaseEndDate > latest)) ? phaseEndDate : latest;
                                    }, null) : null)
                                    : parseDate(p.singleProjectPhase?.TASK_FINISH);
                                const processedMilestones = processMilestonesForProject(
                                    p.project.milestones || [],
                                    startDate,
                                    monthWidth,
                                    projectEndDate,
                                    startDate,
                                    endDate
                                );
                                return total + calculateBarHeight(p, processedMilestones, monthWidth) + ultraMinimalSpacing;
                            }, topMargin);
                        })() }}>
                            <svg 
                                key={`gantt-${selectedProgram}-${dataVersion}`} // Add key to force re-render
                                width={timelineWidth}
                                height={(() => {
                                    const topMargin = Math.round(8 * 1.0);
                                    const ultraMinimalSpacing = Math.round(1 * 1.0);
                                    return validProjectRows.reduce((total, p) => {
                                        const projectEndDate = p.hasPhases
                                            ? (p.phases && p.phases.length > 0 ? p.phases.reduce((latest, phase) => {
                                                if (!phase || !phase.TASK_FINISH) return latest;
                                                const phaseEndDate = parseDate(phase.TASK_FINISH);
                                                return (phaseEndDate && (!latest || phaseEndDate > latest)) ? phaseEndDate : latest;
                                            }, null) : null)
                                            : parseDate(p.singleProjectPhase?.TASK_FINISH); // For projects without phases
                                        
                                        const processedMilestones = processMilestonesForProject(
                                            p.project.milestones || [], // Fix: Use milestones from project object
                                            startDate,
                                            monthWidth,
                                            projectEndDate,
                                            startDate,
                                            endDate
                                        );
                                        
                                        return total + calculateBarHeight(p, processedMilestones, monthWidth) + ultraMinimalSpacing;
                                    }, topMargin);
                                })()}
                            >
                                {validProjectRows.map((row, index) => {
                                    // Safety check for undefined rows
                                    if (!row || !row.project) {
                                        console.error(`🚨 ERROR: Undefined row at index ${index} in Gantt rendering:`, row);
                                        return null;
                                    }
                                    
                    // *** MODIFIED: Allow rendering Gantt bars for program headers ***
                    // Program headers now have aggregated data and should display Gantt bars
                    if (row.isProgramHeader) {


                    }                                    // Process milestones first to get accurate height calculation
                                    const projectEndDate = row.hasPhases 
                                        ? (row.phases && row.phases.length > 0 ? row.phases.reduce((latest, phase) => {
                                            if (!phase || !phase.TASK_FINISH) return latest;
                                            const phaseEndDate = parseDate(phase.TASK_FINISH);
                                            return (phaseEndDate && (!latest || phaseEndDate > latest)) ? phaseEndDate : latest;
                                        }, null) : null)
                                        : parseDate(row.singleProjectPhase?.TASK_FINISH); // For projects without phases
                                    
                                    const processedMilestones = processMilestonesForProject(
                                        row.project.milestones || [], // Fix: Use milestones from project object
                                        startDate,
                                        constants.MONTH_WIDTH,
                                        projectEndDate,
                                        startDate,
                                        endDate
                                    );

                                    // Calculate proper Y offset using Program page's ultra-compact logic
                                    const ultraMinimalSpacing = Math.round(1 * 1.0); // Ultra-minimal spacing like Program page
                                    const topMargin = Math.round(8 * 1.0); // Match Program page's topMargin
                                    const yOffset = validProjectRows
                                        .slice(0, index)
                                        .reduce((total, p, i) => {
                                            // Process milestones for each previous row for accurate height calculation
                                            const prevProjectEndDate = p.hasPhases
                                                ? (p.phases && p.phases.length > 0 ? p.phases.reduce((latest, phase) => {
                                                    if (!phase || !phase.TASK_FINISH) return latest;
                                                    const phaseEndDate = parseDate(phase.TASK_FINISH);
                                                    return (phaseEndDate && (!latest || phaseEndDate > latest)) ? phaseEndDate : latest;
                                                }, null) : null)
                                                : parseDate(p.singleProjectPhase?.TASK_FINISH); // For projects without phases
                                            
                                            const prevProcessedMilestones = processMilestonesForProject(
                                                p.project.milestones || [], // Fix: Use milestones from project object
                                                startDate,
                                                constants.MONTH_WIDTH,
                                                prevProjectEndDate,
                                                startDate,
                                                endDate
                                            );
                                            
                                            return total + calculateBarHeight(p, prevProcessedMilestones) + ultraMinimalSpacing;
                                        }, topMargin);
                                    
                                    // Calculate the project's total height
                                    const totalHeight = calculateBarHeight(row, processedMilestones, monthWidth);
                                    
                                    // COMPACT LAYOUT: Position Gantt bar using Program page's exact logic
                                    const milestoneLabelHeights = calculateMilestoneLabelHeight(processedMilestones, monthWidth);
                                    
                                    // Position Gantt bar exactly like Program page
                                    const ganttBarY = yOffset + Math.round(8 * 1.0) + milestoneLabelHeights.above;
                                    const milestoneY = ganttBarY + Math.round(constants.BASE_BAR_HEIGHT / 2); // Center milestones with bar
                                    
                                    return (
                                        <g key={`${row.PROJECT_ID}-${index}`}>
                                            {/* Render phase bars OR single project bar based on renderType */}
                                            {row.renderType === 'phases' ? (
                                                // Project WITH phases - render multiple colored phase bars
                                                (() => {

                                                    return row.phases
                                                        .filter(phase => phase && phase.TASK_NAME && phase.TASK_START && phase.TASK_FINISH) // Filter out null phases and ensure dates exist
                                                        .map((phase, phaseIndex) => {

                                                        
                                                        const phaseStartDate = parseDate(phase.TASK_START);
                                                        const phaseEndDate = parseDate(phase.TASK_FINISH);
                                                        

                                                        
                                                        if (!phaseStartDate || !phaseEndDate) {

                                                            return null;
                                                        }
                                                        
                                                        const x = calculatePosition(phaseStartDate, startDate, monthWidth);
                                                        const width = calculatePosition(phaseEndDate, startDate, monthWidth) - x;
                                                        
                                                        // Get the phase color based on the task name
                                                        const phaseColor = PHASE_COLORS[phase.TASK_NAME] || PHASE_COLORS['Unphased'];
                                                        

                                                        
                                                        return (
                                                            <GanttBar
                                                                key={`${row.PROJECT_ID}-${phase.TASK_NAME}-${phaseIndex}`}
                                                                data={{
                                                                    ...phase,
                                                                    id: `${row.PROJECT_ID}-${phase.TASK_NAME}`,
                                                                    name: `${row.PROJECT_NAME} - ${phase.TASK_NAME}`
                                                                }}
                                                                startX={x}
                                                                y={ganttBarY}
                                                                width={width}
                                                                label={`${phase.TASK_NAME}`}
                                                                status={phase.INV_OVERALL_STATUS || row.STATUS}
                                                                color={phaseColor}
                                                                touchTargetSize={constants.TOUCH_TARGET_SIZE}
                                                                fontSize={constants.FONT_SIZE}
                                                                isMobile={false}
                                                                                                                            />
                                                        );
                                                    });
                                                })()
                                            ) : (
                                                // Project WITHOUT phases OR marked as "Unphased" - render single bar
                                                (() => {


                                                    
                                                    // CRITICAL FIX: Add comprehensive safety checks
                                                    if (!row.singleProjectPhase || 
                                                        !row.singleProjectPhase.TASK_START || 
                                                        !row.singleProjectPhase.TASK_FINISH) {
                                                        console.warn('🚨 Skipping single bar - missing singleProjectPhase data:', row.PROJECT_NAME);
                                                        return null;
                                                    }
                                                    
                                                    const projectStartDate = parseDate(row.singleProjectPhase.TASK_START);
                                                    const projectEndDate = parseDate(row.singleProjectPhase.TASK_FINISH);
                                                    
                                                    if (!projectStartDate || !projectEndDate) {

                                                        return null;
                                                    }
                                                    
                                                    const x = calculatePosition(projectStartDate, startDate, monthWidth);
                                                    const width = calculatePosition(projectEndDate, startDate, monthWidth) - x;
                                                    
                                                    // Choose color based on render type
                                                    let barColor;
                                                    if (row.renderType === 'unphased') {
                                                        barColor = PHASE_COLORS['Unphased']; // Grey for unphased
                                                    } else {
                                                        barColor = STATUS_COLORS[row.STATUS] || STATUS_COLORS['Grey']; // Status color for projects
                                                    }
                                                    

                                                    
                                                    return (
                                                        <GanttBar
                                                            key={`${row.PROJECT_ID}-project`}
                                                            data={{
                                                                ...row.singleProjectPhase,
                                                                id: row.PROJECT_ID,
                                                                name: row.PROJECT_NAME
                                                            }}
                                                            startX={x}
                                                            y={ganttBarY}
                                                            width={width}
                                                            label={row.singleProjectPhase.TASK_NAME}
                                                            status={row.singleProjectPhase.INV_OVERALL_STATUS || row.STATUS}
                                                            color={barColor}
                                                            touchTargetSize={constants.TOUCH_TARGET_SIZE}
                                                            fontSize={constants.FONT_SIZE}
                                                            isMobile={false}
                                                                                                                    />
                                                    );
                                                })()
                                            )}
                                            
                                            {/* Render Milestones using already processed milestone data */}
                                            {/* CRITICAL FIX: Don't render milestones for program headers */}
                                            {!row.isProgramHeader && processedMilestones.map((milestone, milestoneIndex) => {
                                                // COMPACT LAYOUT: Use the same milestoneY as calculated above for consistency
                                                // This positions milestones to align with the compact Gantt bar position
                                                
                                                return (
                                                    <MilestoneMarker
                                                        key={`milestone-${row.PROJECT_ID}-${milestoneIndex}`}
                                                        x={milestone.x}
                                                        y={milestoneY}
                                                        complete={milestone.status}
                                                        label={milestone.label}
                                                        isSG3={milestone.isSG3}
                                                        labelPosition={milestone.labelPosition}
                                                        shouldWrapText={milestone.shouldWrapText}
                                                        isGrouped={milestone.isGrouped}
                                                        groupLabels={milestone.groupLabels || []}
                                                        fullLabel={milestone.fullLabel}
                                                        hasAdjacentMilestones={milestone.hasAdjacentMilestones}
                                                        showLabel={milestone.showLabel}
                                                        fontSize={constants.MILESTONE_FONT_SIZE}
                                                        isMobile={false}
                                                                                                                isMonthlyGrouped={milestone.isMonthlyGrouped}
                                                        monthlyLabels={milestone.monthlyLabels || []}
                                                        horizontalLabel={milestone.horizontalLabel || ''}
                                                        verticalLabels={milestone.verticalLabels || []}
                                                        monthKey={milestone.monthKey || ''}
                                                        shouldRenderShape={milestone.shouldRenderShape}
                                                        allMilestonesInProject={milestone.allMilestonesInProject || row.project.milestones || []}
                                                        currentMilestoneDate={milestone.currentMilestoneDate || milestone.date}
                                                    />
                                                );
                                            })}
                                        </g>
                                    );
                                })}
                            </svg>
                        </div>
                    </div>
                </div>
            </div>
        </div>
        );
    };

    // Main component return with new loading UI
    return (
        <div className="w-full flex flex-col relative">
            {/* Status Badge - Top Right (same as Program GanttChart) */}
            {loading && (
                <div className="absolute top-4 right-4 z-50 bg-blue-100 text-blue-800 px-3 py-1 rounded-full text-sm font-medium shadow-md flex items-center gap-2">
                    <div className="animate-spin rounded-full h-3 w-3 border-b-2 border-blue-600"></div>
                    Loading data...
                </div>
            )}

            {/* Error State */}
            {error && (
                <div className="bg-red-50 border border-red-400 text-red-700 px-4 py-3 rounded m-4">
                    <h3 className="font-semibold">Error Loading Sub-Program Data</h3>
                    <p>{error}</p>
                    <button
                        onClick={() => window.location.reload()}
                        className="mt-2 bg-red-600 text-white px-4 py-2 rounded hover:bg-red-700"
                    >
                        Retry
                    </button>
                </div>
            )}

            {/* No Data Found State */}
            {!loading && !error && data && processedData.length === 0 && (
                <div className="bg-yellow-50 border border-yellow-400 text-yellow-700 px-4 py-3 rounded m-4">
                    <h3 className="font-semibold">No Sub-Program Data Found</h3>
                    <p>
                        {selectedProgram === 'All'
                            ? 'No sub-program data is available for the current selection.'
                            : `No sub-programs found for "${selectedProgram}". Try selecting "All" or a different program.`
                        }
                    </p>
                    <button
                        onClick={() => setSelectedProgram('All')}
                        className="mt-2 bg-yellow-600 text-white px-4 py-2 rounded hover:bg-yellow-700"
                    >
                        Show All Programs
                    </button>
                </div>
            )}

            {/* Show content even while loading (same pattern as Program GanttChart) */}
            {(!loading || (data && data.projects)) && !error && renderGanttChart()}
            
            {/* Bottom Pagination Controls */}
            {(!loading || (data && data.projects)) && !error && actualTotalItems > 0 && (
                <div className="p-4 bg-white border-t border-gray-200">
                    <PaginationControls
                        currentPage={currentPage}
                        totalItems={actualTotalItems}
                        itemsPerPage={ITEMS_PER_PAGE}
                        onPageChange={handlePageChangeCallback}
                    />
                </div>
            )}
        </div>
    );
};

export default SubProgramGanttChart;<|MERGE_RESOLUTION|>--- conflicted
+++ resolved
@@ -83,17 +83,12 @@
         const cleanedProjects = (data.projects || []).filter(project => project && project.PROJECT_NAME);
 
         // Apply program filtering
-
         const programFilteredProjects = selectedProgram === 'All'
             ? cleanedProjects
             : cleanedProjects.filter(project => {
                 const parentName = project.COE_ROADMAP_PARENT_NAME || project.INV_FUNCTION || 'Unassigned';
-                const matches = parentName === selectedProgram;
-                
-                
-                return matches;
+                return parentName === selectedProgram;
             });
-
 
         // Apply timeline filtering BEFORE pagination
         const { startDate: timelineStart, endDate: timelineEnd } = getTimelineRangeForView(timelineView);
@@ -109,8 +104,9 @@
         // Use timeline-filtered projects for all subsequent processing
         const filteredProjects = timelineFilteredProjects;
 
-        // If no data found after filtering, return empty array
+        // If no data found after filtering, return a helpful message
         if (filteredProjects.length === 0 && selectedProgram !== 'All') {
+            console.log(`⚠️ No projects found for selected program: ${selectedProgram}`);
             return [];
         }
         
@@ -213,6 +209,12 @@
                 });
             });
             
+            console.log('🎯 SUBPROGRAM HIERARCHICAL DATA:', {
+                totalItems: hierarchicalResult.length,
+                programHeaders: hierarchicalResult.filter(item => item.isProgramHeader).length,
+                childItems: hierarchicalResult.filter(item => item.isChildItem).length,
+                programGroups: Object.keys(programGroups).length
+            });
             
             return hierarchicalResult;
         })() : filteredProjects;
@@ -247,6 +249,7 @@
                     );
                     
                     if (childrenBelongToParent) {
+                        console.log('🎯 SUBPROGRAM SMART PAGINATION: Adding parent header', parentHeader.displayName, 'to page', page);
                         // Add the parent header at the beginning of the page
                         paginatedSlice = [parentHeader, ...paginatedSlice];
                         
@@ -317,6 +320,7 @@
                 if (timelineStartDate && timelineEndDate) {
                     const isWithinTimeline = milestoneDate >= timelineStartDate && milestoneDate <= timelineEndDate;
                     if (!isWithinTimeline) {
+                        console.log('🚫 SubProgram: Excluding milestone outside timeline:', milestone.MILESTONE_NAME, milestoneDate.toISOString());
                     }
                     return isWithinTimeline;
                 }
@@ -324,6 +328,7 @@
                 return true; // If no timeline bounds provided, include all milestones
             });
 
+            console.log(`🎯 SubProgram: Timeline filtered milestones: ${timelineFilteredMilestones.length} out of ${milestones.length} milestones are within viewport`);
 
             // CRITICAL FIX: Use the correct date property for grouping milestones with filtered data
             const monthlyGroups = groupMilestonesByMonth(timelineFilteredMilestones, 'MILESTONE_DATE');
@@ -398,22 +403,15 @@
     // Use cached data
     useEffect(() => {
         if (subProgramData && subProgramData.projects) {
-<<<<<<< HEAD
-=======
             console.log('✅ Using cached subprogram data:', subProgramData);
             
->>>>>>> b6bef207
             // Extract unique program names for dropdown (same clean logic as Portfolio page)
             const programNames = ['All', ...Array.from(new Set(
                 subProgramData.projects
                     .map(project => project.COE_ROADMAP_PARENT_NAME || project.INV_FUNCTION || 'Unassigned')
                     .filter(name => name && name !== 'Root' && name !== 'Unassigned')
             )).sort()];
-<<<<<<< HEAD
-            
-=======
-
->>>>>>> b6bef207
+
             setProgramNames(programNames);
             
             // Filter by selected program if specified
@@ -440,6 +438,8 @@
             setLoading(false);
             setError(null);
             
+            console.log(`✅ SubProgram data filtered: ${filteredProjects.length} items from cache`);
+
             // If no projects match the filter, show a helpful message instead of error
             if (filteredProjects.length === 0 && selectedProgramId) {
                 setError(`No sub-programs found for the selected program. Try selecting "All" or a different program.`);
@@ -641,9 +641,13 @@
         const constants = getResponsiveConstants();
         const projects = processedData || [];
 
+        console.log('🎯 MAIN PROCESSING: Starting with', projects.length, 'projects (already filtered and paginated)');
+        console.log('🎯 MAIN PROCESSING: First 3 project names:', projects.slice(0, 3).map(p => p.PROJECT_NAME));
 
         // Get timeline date range for rendering calculations
         const { startDate, endDate } = getTimelineRangeForView(timelineView);
+        console.log('📅 SubProgram Timeline view:', timelineView);
+        console.log('📅 SubProgram Timeline range:', startDate?.toISOString(), 'to', endDate?.toISOString());
 
         // Calculate total months dynamically based on selected timeline
         const totalMonths = Math.ceil(differenceInDays(endDate, startDate) / 30);
@@ -653,6 +657,12 @@
         const dynamicMonthWidth = Math.max(30, Math.floor(availableGanttWidth / totalMonths)); // Minimum 30px per month
         const monthWidth = dynamicMonthWidth;
 
+        console.log('📐 SubProgram Dynamic sizing:', {
+            totalMonths,
+            availableGanttWidth,
+            dynamicMonthWidth,
+            viewportWidth: window.innerWidth
+        });
         
 
         // Note: Hierarchical grouping and smart pagination now happens in processedData memo
@@ -714,7 +724,7 @@
         
         // Handle program headers differently - they don't have real project data
         if (project.isProgramHeader) {
-
+            console.log('🎯 HIERARCHICAL: Processing program header:', project.displayName);
             // Use aggregated phaseData for Gantt bar
             const validPhases = project.phaseData && project.phaseData.length > 0 ? project.phaseData.filter(phase =>
                 phase && phase.TASK_NAME && phase.TASK_START && phase.TASK_FINISH && phase.TASK_START.trim() !== '' && phase.TASK_FINISH.trim() !== ''
@@ -722,7 +732,7 @@
             
             // Use aggregated milestones from program header (already aggregated from children)
             const programMilestones = project.milestones || [];
-
+            console.log('🎯 HIERARCHICAL: Program header has', programMilestones.length, 'aggregated milestones');
             
             allProjectRows.push({
                 project: project,
@@ -742,13 +752,27 @@
         }
 
         if (project.phaseData && project.phaseData.length > 0) {
-            // Project has phase data
-        }
-        
-        // Special handling for CaTAlyst
+            console.log('🎯 DEBUG: Phase details:', project.phaseData
+                .filter(p => p && p.TASK_NAME && p.TASK_START && p.TASK_FINISH) // Comprehensive filter
+                .map(p => ({
+                name: p.TASK_NAME,
+                start: p.TASK_START,
+                finish: p.TASK_FINISH,
+                status: p.INV_OVERALL_STATUS
+            })));
+        }
+        
+        // Special debug for CaTAlyst
         if (project.PROJECT_NAME && project.PROJECT_NAME.toLowerCase().includes('catalyst')) {
             if (project.phaseData) {
-                // CaTAlyst project has phase data
+                console.log('🔍 CATALYST DEBUG: Phase details:', project.phaseData
+                    .filter(p => p && p.TASK_NAME && p.TASK_START && p.TASK_FINISH) // Comprehensive filter
+                    .map(p => ({
+                    name: p.TASK_NAME,
+                    element: p.ROADMAP_ELEMENT,
+                    start: p.TASK_START,
+                    finish: p.TASK_FINISH
+                })));
             }
         }
         
@@ -766,21 +790,37 @@
             phase.TASK_NAME === 'Unphased' || phase.TASK_NAME === 'Project'
         );
         
-
-
+        console.log('🎯 DEBUG: hasValidPhases:', hasValidPhases, 'hasUnphasedOnly:', hasUnphasedOnly);
+        console.log('🎯 DEBUG: validPhases count:', validPhases.length);
         if (validPhases.length > 0) {
-            // Project has valid phases
+            console.log('🎯 DEBUG: Phase names found:', validPhases.map(p => p.TASK_NAME));
+            console.log('🎯 DEBUG: Phase details:', validPhases.map(p => ({
+                name: p.TASK_NAME,
+                start: p.TASK_START,
+                finish: p.TASK_FINISH,
+                status: p.INV_OVERALL_STATUS,
+                element: p.ROADMAP_ELEMENT
+            })));
         }
         
         // Enhanced debugging for projects that should have phases
         if (validPhases.length > 0 && !hasUnphasedOnly) {
-            // Project has real phases (not just unphased)
+            console.log('🎯 ENHANCED DEBUG: Project has REAL phases:', project.PROJECT_NAME);
+            console.log('🎯 ENHANCED DEBUG: Phase count:', validPhases.length);
+            console.log('🎯 ENHANCED DEBUG: All phase names:', validPhases.map(p => p.TASK_NAME));
+            console.log('🎯 ENHANCED DEBUG: Phase dates check:', validPhases.map(p => ({
+                name: p.TASK_NAME,
+                start: p.TASK_START,
+                finish: p.TASK_FINISH,
+                startParsed: parseDate(p.TASK_START),
+                finishParsed: parseDate(p.TASK_FINISH)
+            })));
         }
         
         if (validPhases.length > 0 && !hasUnphasedOnly) {
             // Project WITH real phase data - show multiple colored phase bars
-
-
+            console.log('🎯 DEBUG: Project WITH phases:', project.PROJECT_NAME, 'phases:', validPhases.length);
+            console.log('🎯 DEBUG: Phase names:', validPhases.map(p => p.TASK_NAME));
             
             allProjectRows.push({
                 project: project, // Keep the original project object with milestones
@@ -792,7 +832,7 @@
             });
         } else if (hasUnphasedOnly) {
             // Project marked as "Unphased" - show single grey bar
-
+            console.log('🎯 DEBUG: Project marked as UNPHASED:', project.PROJECT_NAME);
             
             const unphasedPhase = validPhases[0]; // Use the first valid unphased phase data
             if (unphasedPhase && unphasedPhase.TASK_START && unphasedPhase.TASK_FINISH) {
@@ -816,7 +856,7 @@
             }
         } else {
             // Project WITHOUT phase data - show single status-colored bar using START_DATE and END_DATE
-
+            console.log('🎯 DEBUG: Project WITHOUT phases:', project.PROJECT_NAME, 'START_DATE:', project.START_DATE, 'END_DATE:', project.END_DATE);
             
             // Only create a row if the project has valid start and end dates
             if (project.START_DATE && project.END_DATE && 
@@ -842,10 +882,10 @@
         }
     });
     
-
-
-
-
+    console.log('🎯 DEBUG: Total rows to render:', allProjectRows.length);
+    console.log('🎯 DEBUG: Rows with phases:', allProjectRows.filter(r => r.renderType === 'phases').length);
+    console.log('🎯 DEBUG: Rows marked unphased:', allProjectRows.filter(r => r.renderType === 'unphased').length);
+    console.log('🎯 DEBUG: Rows without phases:', allProjectRows.filter(r => r.renderType === 'project').length);
     
     // *** CHECK FOR DUPLICATE PROJECT IDs ***
     const projectIds = allProjectRows.map(r => r.project?.PROJECT_ID).filter(id => id);
@@ -869,7 +909,7 @@
         renderType: r?.renderType || 'UNDEFINED_TYPE',
         hasProject: !!r?.project
     }));
-
+    console.log('🎯 DEBUG: First 5 projects:', first5);
     
     const last5 = allProjectRows.slice(-5).map((r, i) => ({ 
         index: allProjectRows.length - 5 + i,
@@ -877,7 +917,7 @@
         renderType: r?.renderType || 'UNDEFINED_TYPE',
         hasProject: !!r?.project
     }));
-
+    console.log('🎯 DEBUG: Last 5 projects:', last5);
     
     // Check for any undefined projects in the array
     const undefinedProjects = allProjectRows.filter(r => !r || !r.project);
@@ -895,15 +935,15 @@
         return true;
     });
     
-
-
+    console.log('🎯 DEBUG: Total valid rows for rendering:', validProjectRows.length);
+    console.log('🎯 DEBUG: Filtered out invalid rows:', allProjectRows.length - validProjectRows.length);
 
     // Check if CaTAlyst is in the processed rows (use validProjectRows now)
     const catalystRow = validProjectRows.find(r => r?.project?.PROJECT_NAME === 'CaTAlyst');
     if (catalystRow) {
-
+        console.log('🎯 CATALYST DEBUG: CaTAlyst found in processed rows!', catalystRow);
     } else {
-
+        console.log('🎯 CATALYST DEBUG: CaTAlyst NOT found in processed rows');
     }
 
     return (
@@ -1252,8 +1292,8 @@
                     // *** MODIFIED: Allow rendering Gantt bars for program headers ***
                     // Program headers now have aggregated data and should display Gantt bars
                     if (row.isProgramHeader) {
-
-
+                        console.log('🎯 HIERARCHICAL: Rendering Gantt bar for program header:', row.project.displayName);
+                        console.log('🎯 HIERARCHICAL: Program header has phases:', row.hasPhases, 'milestone count:', row.project.milestones?.length || 0);
                     }                                    // Process milestones first to get accurate height calculation
                                     const projectEndDate = row.hasPhases 
                                         ? (row.phases && row.phases.length > 0 ? row.phases.reduce((latest, phase) => {
@@ -1315,19 +1355,19 @@
                                             {row.renderType === 'phases' ? (
                                                 // Project WITH phases - render multiple colored phase bars
                                                 (() => {
-
+                                                    console.log('🎨 RENDERING PHASES for:', row.PROJECT_NAME, 'with', row.phases.length, 'phases');
                                                     return row.phases
                                                         .filter(phase => phase && phase.TASK_NAME && phase.TASK_START && phase.TASK_FINISH) // Filter out null phases and ensure dates exist
                                                         .map((phase, phaseIndex) => {
-
+                                                        console.log('🔍 Phase parsing for', row.PROJECT_NAME, '- Phase:', phase.TASK_NAME, 'Raw dates:', phase.TASK_START, 'to', phase.TASK_FINISH);
                                                         
                                                         const phaseStartDate = parseDate(phase.TASK_START);
                                                         const phaseEndDate = parseDate(phase.TASK_FINISH);
                                                         
-
+                                                        console.log('🔍 Parsed dates for', phase.TASK_NAME, ':', phaseStartDate, 'to', phaseEndDate);
                                                         
                                                         if (!phaseStartDate || !phaseEndDate) {
-
+                                                            console.log('🚨 Invalid phase dates:', phase.TASK_NAME, 'START:', phase.TASK_START, 'END:', phase.TASK_FINISH, 'Parsed START:', phaseStartDate, 'Parsed END:', phaseEndDate);
                                                             return null;
                                                         }
                                                         
@@ -1337,7 +1377,7 @@
                                                         // Get the phase color based on the task name
                                                         const phaseColor = PHASE_COLORS[phase.TASK_NAME] || PHASE_COLORS['Unphased'];
                                                         
-
+                                                        console.log('🎨 Phase rendering:', phase.TASK_NAME, 'color:', phaseColor, 'dates:', phase.TASK_START, 'to', phase.TASK_FINISH, 'x:', x, 'width:', width);
                                                         
                                                         return (
                                                             <GanttBar
@@ -1363,8 +1403,8 @@
                                             ) : (
                                                 // Project WITHOUT phases OR marked as "Unphased" - render single bar
                                                 (() => {
-
-
+                                                    console.log('🎨 RENDERING SINGLE BAR for:', row.PROJECT_NAME, 'renderType:', row.renderType);
+                                                    console.log('🎨 Single bar data:', row.singleProjectPhase);
                                                     
                                                     // CRITICAL FIX: Add comprehensive safety checks
                                                     if (!row.singleProjectPhase || 
@@ -1378,7 +1418,7 @@
                                                     const projectEndDate = parseDate(row.singleProjectPhase.TASK_FINISH);
                                                     
                                                     if (!projectStartDate || !projectEndDate) {
-
+                                                        console.log('🚨 Invalid project dates:', row.PROJECT_NAME, 'START:', row.singleProjectPhase.TASK_START, 'END:', row.singleProjectPhase.TASK_FINISH, 'Parsed START:', projectStartDate, 'Parsed END:', projectEndDate);
                                                         return null;
                                                     }
                                                     
@@ -1393,7 +1433,7 @@
                                                         barColor = STATUS_COLORS[row.STATUS] || STATUS_COLORS['Grey']; // Status color for projects
                                                     }
                                                     
-
+                                                    console.log('🎨 Single bar rendering:', row.renderType, 'color:', barColor, 'dates:', row.singleProjectPhase.TASK_START, 'to', row.singleProjectPhase.TASK_FINISH, 'x:', x, 'width:', width);
                                                     
                                                     return (
                                                         <GanttBar
